--- conflicted
+++ resolved
@@ -80,17 +80,10 @@
       target="_blank"
       rel="noopener noreferrer"
       className={[
-<<<<<<< HEAD
         "group inline-flex items-center gap-2 px-2.5 py-1 rounded-full bg-gray-200 border border-gray-300 text-gray-800 hover:bg-gray-300 dark:bg-white/5 dark:border-white/15 dark:text-white dark:hover:bg-white/10",
         "text-xs md:text-sm",
         className || "",
       ].join(" ")}
-=======
-        'group inline-flex items-center gap-2 px-2.5 py-1 rounded-full border border-white/15',
-        'text-xs md:text-sm',
-        className || '',
-      ].join(' ')}
->>>>>>> 96c85431
       title="Star on GitHub"
     >
       {/* Left: circular chip with GitHub icon */}
