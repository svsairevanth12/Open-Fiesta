"use client";
import { useEffect, useMemo, useState } from "react";
import HeaderBar from "@/components/HeaderBar";
import SelectedModelsBar from "@/components/SelectedModelsBar";
import { useLocalStorage } from "@/lib/useLocalStorage";
import { mergeModels, useCustomModels } from "@/lib/customModels";
import { ChatMessage, ApiKeys, ChatThread } from "@/lib/types";
import { createChatActions } from "@/lib/chatActions";
import { useProjects } from "@/lib/useProjects";
import ModelsModal from "@/components/ModelsModal";
import FirstVisitNote from "@/components/FirstVisitNote";
import FixedInputBar from "@/components/FixedInputBar";
import ThreadSidebar from "@/components/ThreadSidebar";
import ChatGrid from "@/components/ChatGrid";
import { useTheme } from "@/lib/themeContext";
import { BACKGROUND_STYLES } from "@/lib/themes";
import { safeUUID } from "@/lib/uuid";
import Loading from "@/components/ui/Loading";

// Use shared safeUUID to avoid browser incompatibilities

export default function Home() {
	const { theme } = useTheme();
	const [isHydrated, setIsHydrated] = useState(false);
	const backgroundClass = BACKGROUND_STYLES[theme.background].className;

<<<<<<< HEAD
	const [selectedIds, setSelectedIds] = useLocalStorage<string[]>(
		"ai-fiesta:selected-models",
		[
			"gemini-2.5-flash",
			"llama-3.3-70b-instruct",
			"qwen-2.5-72b-instruct",
			"openai-gpt-oss-20b-free",
			"glm-4.5-air",
		],
	);
	const [keys] = useLocalStorage<ApiKeys>("ai-fiesta:keys", {});
	const [threads, setThreads] = useLocalStorage<ChatThread[]>(
		"ai-fiesta:threads",
		[],
	);
	const [activeId, setActiveId] = useLocalStorage<string | null>(
		"ai-fiesta:active-thread",
		null,
	);
	const [sidebarOpen, setSidebarOpen] = useLocalStorage<boolean>(
		"ai-fiesta:sidebar-open",
		true,
	);
	const [mobileSidebarOpen, setMobileSidebarOpen] = useState(false);
	const [modelsModalOpen, setModelsModalOpen] = useState(false);
	const [customModels] = useCustomModels();
	const allModels = useMemo(() => mergeModels(customModels), [customModels]);
	const activeThread = useMemo(
		() => threads.find((t) => t.id === activeId) || null,
		[threads, activeId],
	);
	const messages = useMemo(() => activeThread?.messages ?? [], [activeThread]);
	const [loadingIds, setLoadingIds] = useState<string[]>([]);
	// Allow collapsing a model column without unselecting it
	const [collapsedIds, setCollapsedIds] = useState<string[]>([]);
	const selectedModels = useMemo(
		() => allModels.filter((m) => selectedIds.includes(m.id)),
		[selectedIds, allModels],
	);
	// Build grid template: collapsed => fixed narrow, expanded => normal
	const headerTemplate = useMemo(() => {
		if (selectedModels.length === 0) return "";
		const parts = selectedModels.map((m) =>
			collapsedIds.includes(m.id) ? "72px" : "minmax(280px, 1fr)",
		);
		return parts.join(" ");
	}, [selectedModels, collapsedIds]);
	const anyLoading = loadingIds.length > 0;
	const [copiedAllIdx, setCopiedAllIdx] = useState<number | null>(null);
	const [copiedKey, setCopiedKey] = useState<string | null>(null);
	const [firstNoteDismissed, setFirstNoteDismissed] = useLocalStorage<boolean>(
		"ai-fiesta:first-visit-note-dismissed",
		false,
	);
	const showFirstVisitNote =
		!firstNoteDismissed && (!keys?.openrouter || !keys?.gemini);
=======
  const [selectedIds, setSelectedIds] = useLocalStorage<string[]>(
    "ai-fiesta:selected-models",
    [
      "gemini-2.5-flash",
      "llama-3.3-70b-instruct",
      "qwen-2.5-72b-instruct",
      "openai-gpt-oss-20b-free",
      "glm-4.5-air",
    ]
  );
  const [keys] = useLocalStorage<ApiKeys>("ai-fiesta:keys", {});
  const [threads, setThreads] = useLocalStorage<ChatThread[]>(
    "ai-fiesta:threads",
    []
  );
  const [activeId, setActiveId] = useLocalStorage<string | null>(
    "ai-fiesta:active-thread",
    null
  );
  const [sidebarOpen, setSidebarOpen] = useLocalStorage<boolean>(
    "ai-fiesta:sidebar-open",
    true
  );
  const [mobileSidebarOpen, setMobileSidebarOpen] = useState(false);
  const [modelsModalOpen, setModelsModalOpen] = useState(false);
  const [customModels] = useCustomModels();
  const allModels = useMemo(() => mergeModels(customModels), [customModels]);
  
  // Projects hook
  const {
    projects,
    activeProjectId,
    activeProject,
    createProject,
    updateProject,
    deleteProject,
    selectProject,
  } = useProjects();
  const activeThread = useMemo(
    () => threads.find((t) => t.id === activeId) || null,
    [threads, activeId]
  );
  const messages = useMemo(() => activeThread?.messages ?? [], [activeThread]);
  const [loadingIds, setLoadingIds] = useState<string[]>([]);
  // Allow collapsing a model column without unselecting it
  const [collapsedIds, setCollapsedIds] = useState<string[]>([]);
  const selectedModels = useMemo(
    () => allModels.filter((m) => selectedIds.includes(m.id)),
    [selectedIds, allModels]
  );
  // Build grid template: collapsed => fixed narrow, expanded => normal
  const headerTemplate = useMemo(() => {
    if (selectedModels.length === 0) return "";
    const parts = selectedModels.map((m) =>
      collapsedIds.includes(m.id) ? "72px" : "minmax(280px, 1fr)"
    );
    return parts.join(" ");
  }, [selectedModels, collapsedIds]);
  const anyLoading = loadingIds.length > 0;
  const [copiedAllIdx, setCopiedAllIdx] = useState<number | null>(null);
  const [copiedKey, setCopiedKey] = useState<string | null>(null);
  const [firstNoteDismissed, setFirstNoteDismissed] = useLocalStorage<boolean>(
    "ai-fiesta:first-visit-note-dismissed",
    false
  );
  const showFirstVisitNote =
    !firstNoteDismissed && (!keys?.openrouter || !keys?.gemini);
>>>>>>> db0252f0

	// Copy helper with fallback when navigator.clipboard is unavailable
	const copyToClipboard = async (text: string) => {
		try {
			await navigator.clipboard.writeText(text);
		} catch {
			try {
				const ta = document.createElement("textarea");
				ta.value = text;
				ta.style.position = "fixed";
				ta.style.left = "-9999px";
				document.body.appendChild(ta);
				ta.focus();
				ta.select();
				document.execCommand("copy");
				document.body.removeChild(ta);
			} catch {}
		}
	};

	const toggle = (id: string) => {
		setSelectedIds((prev) => {
			if (prev.includes(id)) return prev.filter((x) => x !== id);
			const valid = new Set(allModels.map((m) => m.id));
			const currentValidCount = prev.filter((x) => valid.has(x)).length;
			if (currentValidCount >= 5) return prev;
			return [...prev, id];
		});
	};

<<<<<<< HEAD
	// Chat actions (send and onEditUser) moved to lib/chatActions.ts to avoid state races
	const { send, onEditUser } = useMemo(
		() =>
			createChatActions({
				selectedModels,
				keys,
				threads,
				activeThread,
				setThreads,
				setActiveId,
				setLoadingIds: (updater) => setLoadingIds(updater),
				setLoadingIdsInit: (ids) => setLoadingIds(ids),
			}),
		[selectedModels, keys, threads, activeThread, setThreads, setActiveId],
	);
=======
  // Chat actions (send and onEditUser) moved to lib/chatActions.ts to avoid state races
  const { send, onEditUser } = useMemo(
    () =>
      createChatActions({
        selectedModels,
        keys,
        threads,
        activeThread,
        setThreads,
        setActiveId,
        setLoadingIds: (updater) => setLoadingIds(updater),
        setLoadingIdsInit: (ids) => setLoadingIds(ids),
        activeProject, // Add active project for system prompt
      }),
    [selectedModels, keys, threads, activeThread, setThreads, setActiveId, activeProject]
  );
>>>>>>> db0252f0

	// group assistant messages by turn for simple compare view
	const pairs = useMemo(() => {
		const rows: { user: ChatMessage; answers: ChatMessage[] }[] = [];
		let currentUser: ChatMessage | null = null;
		for (const m of messages) {
			if (m.role === "user") {
				currentUser = m;
				rows.push({ user: m, answers: [] });
			} else if (m.role === "assistant" && currentUser) {
				rows[rows.length - 1]?.answers.push(m);
			}
		}
		return rows;
	}, [messages]);

	useEffect(() => {
		setIsHydrated(true);
	}, []);

<<<<<<< HEAD
	if (!isHydrated) {
		return <Loading backgroundClass={backgroundClass} />;
	}
=======
      <div className="relative z-10 px-3 lg:px-4 py-4 lg:py-6">
        <div className="flex gap-3 lg:gap-4">
          {/* Sidebar */}
          <ThreadSidebar
            sidebarOpen={sidebarOpen}
            onToggleSidebar={() => setSidebarOpen(!sidebarOpen)}
            threads={threads}
            activeId={activeId}
            onSelectThread={(id) => setActiveId(id)}
            onNewChat={() => {
              const t: ChatThread = {
                id: safeUUID(),
                title: "New Chat",
                messages: [],
                createdAt: Date.now(),
              };
              setThreads((prev) => [t, ...prev]);
              setActiveId(t.id);
            }}
            mobileSidebarOpen={mobileSidebarOpen}
            onCloseMobile={() => setMobileSidebarOpen(false)}
            onOpenMobile={() => setMobileSidebarOpen(true)}
            onDeleteThread={(id) => {
              setThreads((prev) => {
                const next = prev.filter((t) => t.id !== id);
                if (activeId === id) {
                  setActiveId(next[0]?.id ?? null);
                }
                return next;
              });
            }}
            projects={projects}
            activeProjectId={activeProjectId}
            onSelectProject={selectProject}
            onCreateProject={createProject}
            onUpdateProject={updateProject}
            onDeleteProject={deleteProject}
          />
          {/* Main content */}
          <div className="flex-1 min-w-0 flex flex-col h-[calc(100vh-2rem)] lg:h-[calc(100vh-3rem)] overflow-hidden">
            {/* Top bar */}
            <HeaderBar
              onOpenMenu={() => setMobileSidebarOpen(true)}
              title="Open Fiesta"
              authorName="Niladri"
              authorImageSrc="/image.png"
              authorLink="https://x.com/byteHumi"
              githubOwner="NiladriHazra"
              githubRepo="Open-Fiesta"
              onOpenModelsModal={() => setModelsModalOpen(true)}
              className="-mr-3 sm:mr-0"
            />
>>>>>>> db0252f0

	return (
		<div
			className={`min-h-screen w-full ${backgroundClass} relative text-white`}
		>
			<div className="absolute inset-0 z-0 pointer-events-none opacity-95" />

			<div className="relative z-10 px-3 lg:px-4 py-4 lg:py-6">
				<div className="flex gap-3 lg:gap-4">
					{/* Sidebar */}
					<ThreadSidebar
						sidebarOpen={sidebarOpen}
						onToggleSidebar={() => setSidebarOpen(!sidebarOpen)}
						threads={threads}
						activeId={activeId}
						onSelectThread={(id) => setActiveId(id)}
						onNewChat={() => {
							const t: ChatThread = {
								id: safeUUID(),
								title: "New Chat",
								messages: [],
								createdAt: Date.now(),
							};
							setThreads((prev) => [t, ...prev]);
							setActiveId(t.id);
						}}
						mobileSidebarOpen={mobileSidebarOpen}
						onCloseMobile={() => setMobileSidebarOpen(false)}
						onOpenMobile={() => setMobileSidebarOpen(true)}
						onDeleteThread={(id) => {
							setThreads((prev) => {
								const next = prev.filter((t) => t.id !== id);
								if (activeId === id) {
									setActiveId(next[0]?.id ?? null);
								}
								return next;
							});
						}}
					/>
					{/* Main content */}
					<div className="flex-1 min-w-0 flex flex-col h-[calc(100vh-2rem)] lg:h-[calc(100vh-3rem)] overflow-hidden">
						{/* Top bar */}
						<HeaderBar
							onOpenMenu={() => setMobileSidebarOpen(true)}
							title="Open Fiesta"
							authorName="Niladri"
							authorImageSrc="/image.png"
							authorLink="https://x.com/byteHumi"
							githubOwner="NiladriHazra"
							githubRepo="Open-Fiesta"
							onOpenModelsModal={() => setModelsModalOpen(true)}
							className="-mr-3 sm:mr-0"
						/>

						{/* Selected models row + actions */}
						<SelectedModelsBar
							selectedModels={selectedModels}
							onToggle={toggle}
						/>

						<ModelsModal
							open={modelsModalOpen}
							onClose={() => setModelsModalOpen(false)}
							selectedIds={selectedIds}
							selectedModels={selectedModels}
							customModels={customModels}
							onToggle={toggle}
						/>
						<FirstVisitNote
							open={showFirstVisitNote}
							onClose={() => setFirstNoteDismissed(true)}
						/>

						<ChatGrid
							selectedModels={selectedModels}
							headerTemplate={headerTemplate}
							collapsedIds={collapsedIds}
							setCollapsedIds={setCollapsedIds}
							loadingIds={loadingIds}
							pairs={pairs}
							copyToClipboard={copyToClipboard}
							copiedAllIdx={copiedAllIdx}
							setCopiedAllIdx={setCopiedAllIdx}
							copiedKey={copiedKey}
							setCopiedKey={setCopiedKey}
							onEditUser={onEditUser}
						/>
						<FixedInputBar onSubmit={send} loading={anyLoading} />
					</div>
				</div>
			</div>
		</div>
	);
}<|MERGE_RESOLUTION|>--- conflicted
+++ resolved
@@ -1,4 +1,5 @@
 "use client";
+
 import { useEffect, useMemo, useState } from "react";
 import HeaderBar from "@/components/HeaderBar";
 import SelectedModelsBar from "@/components/SelectedModelsBar";
@@ -17,71 +18,11 @@
 import { safeUUID } from "@/lib/uuid";
 import Loading from "@/components/ui/Loading";
 
-// Use shared safeUUID to avoid browser incompatibilities
-
 export default function Home() {
-	const { theme } = useTheme();
-	const [isHydrated, setIsHydrated] = useState(false);
-	const backgroundClass = BACKGROUND_STYLES[theme.background].className;
-
-<<<<<<< HEAD
-	const [selectedIds, setSelectedIds] = useLocalStorage<string[]>(
-		"ai-fiesta:selected-models",
-		[
-			"gemini-2.5-flash",
-			"llama-3.3-70b-instruct",
-			"qwen-2.5-72b-instruct",
-			"openai-gpt-oss-20b-free",
-			"glm-4.5-air",
-		],
-	);
-	const [keys] = useLocalStorage<ApiKeys>("ai-fiesta:keys", {});
-	const [threads, setThreads] = useLocalStorage<ChatThread[]>(
-		"ai-fiesta:threads",
-		[],
-	);
-	const [activeId, setActiveId] = useLocalStorage<string | null>(
-		"ai-fiesta:active-thread",
-		null,
-	);
-	const [sidebarOpen, setSidebarOpen] = useLocalStorage<boolean>(
-		"ai-fiesta:sidebar-open",
-		true,
-	);
-	const [mobileSidebarOpen, setMobileSidebarOpen] = useState(false);
-	const [modelsModalOpen, setModelsModalOpen] = useState(false);
-	const [customModels] = useCustomModels();
-	const allModels = useMemo(() => mergeModels(customModels), [customModels]);
-	const activeThread = useMemo(
-		() => threads.find((t) => t.id === activeId) || null,
-		[threads, activeId],
-	);
-	const messages = useMemo(() => activeThread?.messages ?? [], [activeThread]);
-	const [loadingIds, setLoadingIds] = useState<string[]>([]);
-	// Allow collapsing a model column without unselecting it
-	const [collapsedIds, setCollapsedIds] = useState<string[]>([]);
-	const selectedModels = useMemo(
-		() => allModels.filter((m) => selectedIds.includes(m.id)),
-		[selectedIds, allModels],
-	);
-	// Build grid template: collapsed => fixed narrow, expanded => normal
-	const headerTemplate = useMemo(() => {
-		if (selectedModels.length === 0) return "";
-		const parts = selectedModels.map((m) =>
-			collapsedIds.includes(m.id) ? "72px" : "minmax(280px, 1fr)",
-		);
-		return parts.join(" ");
-	}, [selectedModels, collapsedIds]);
-	const anyLoading = loadingIds.length > 0;
-	const [copiedAllIdx, setCopiedAllIdx] = useState<number | null>(null);
-	const [copiedKey, setCopiedKey] = useState<string | null>(null);
-	const [firstNoteDismissed, setFirstNoteDismissed] = useLocalStorage<boolean>(
-		"ai-fiesta:first-visit-note-dismissed",
-		false,
-	);
-	const showFirstVisitNote =
-		!firstNoteDismissed && (!keys?.openrouter || !keys?.gemini);
-=======
+  const { theme } = useTheme();
+  const [isHydrated, setIsHydrated] = useState(false);
+  const backgroundClass = BACKGROUND_STYLES[theme.background].className;
+
   const [selectedIds, setSelectedIds] = useLocalStorage<string[]>(
     "ai-fiesta:selected-models",
     [
@@ -107,10 +48,11 @@
   );
   const [mobileSidebarOpen, setMobileSidebarOpen] = useState(false);
   const [modelsModalOpen, setModelsModalOpen] = useState(false);
+
   const [customModels] = useCustomModels();
   const allModels = useMemo(() => mergeModels(customModels), [customModels]);
-  
-  // Projects hook
+
+  // Projects hook from main
   const {
     projects,
     activeProjectId,
@@ -120,11 +62,13 @@
     deleteProject,
     selectProject,
   } = useProjects();
+
   const activeThread = useMemo(
     () => threads.find((t) => t.id === activeId) || null,
     [threads, activeId]
   );
   const messages = useMemo(() => activeThread?.messages ?? [], [activeThread]);
+
   const [loadingIds, setLoadingIds] = useState<string[]>([]);
   // Allow collapsing a model column without unselecting it
   const [collapsedIds, setCollapsedIds] = useState<string[]>([]);
@@ -140,6 +84,7 @@
     );
     return parts.join(" ");
   }, [selectedModels, collapsedIds]);
+
   const anyLoading = loadingIds.length > 0;
   const [copiedAllIdx, setCopiedAllIdx] = useState<number | null>(null);
   const [copiedKey, setCopiedKey] = useState<string | null>(null);
@@ -149,54 +94,38 @@
   );
   const showFirstVisitNote =
     !firstNoteDismissed && (!keys?.openrouter || !keys?.gemini);
->>>>>>> db0252f0
-
-	// Copy helper with fallback when navigator.clipboard is unavailable
-	const copyToClipboard = async (text: string) => {
-		try {
-			await navigator.clipboard.writeText(text);
-		} catch {
-			try {
-				const ta = document.createElement("textarea");
-				ta.value = text;
-				ta.style.position = "fixed";
-				ta.style.left = "-9999px";
-				document.body.appendChild(ta);
-				ta.focus();
-				ta.select();
-				document.execCommand("copy");
-				document.body.removeChild(ta);
-			} catch {}
-		}
-	};
-
-	const toggle = (id: string) => {
-		setSelectedIds((prev) => {
-			if (prev.includes(id)) return prev.filter((x) => x !== id);
-			const valid = new Set(allModels.map((m) => m.id));
-			const currentValidCount = prev.filter((x) => valid.has(x)).length;
-			if (currentValidCount >= 5) return prev;
-			return [...prev, id];
-		});
-	};
-
-<<<<<<< HEAD
-	// Chat actions (send and onEditUser) moved to lib/chatActions.ts to avoid state races
-	const { send, onEditUser } = useMemo(
-		() =>
-			createChatActions({
-				selectedModels,
-				keys,
-				threads,
-				activeThread,
-				setThreads,
-				setActiveId,
-				setLoadingIds: (updater) => setLoadingIds(updater),
-				setLoadingIdsInit: (ids) => setLoadingIds(ids),
-			}),
-		[selectedModels, keys, threads, activeThread, setThreads, setActiveId],
-	);
-=======
+
+  // Copy helper with fallback when navigator.clipboard is unavailable
+  const copyToClipboard = async (text: string) => {
+    try {
+      await navigator.clipboard.writeText(text);
+    } catch {
+      try {
+        const ta = document.createElement("textarea");
+        ta.value = text;
+        ta.style.position = "fixed";
+        ta.style.left = "-9999px";
+        document.body.appendChild(ta);
+        ta.focus();
+        ta.select();
+        document.execCommand("copy");
+        document.body.removeChild(ta);
+      } catch {
+        // ignore
+      }
+    }
+  };
+
+  const toggle = (id: string) => {
+    setSelectedIds((prev) => {
+      if (prev.includes(id)) return prev.filter((x) => x !== id);
+      const valid = new Set(allModels.map((m) => m.id));
+      const currentValidCount = prev.filter((x) => valid.has(x)).length;
+      if (currentValidCount >= 5) return prev;
+      return [...prev, id];
+    });
+  };
+
   // Chat actions (send and onEditUser) moved to lib/chatActions.ts to avoid state races
   const { send, onEditUser } = useMemo(
     () =>
@@ -209,36 +138,47 @@
         setActiveId,
         setLoadingIds: (updater) => setLoadingIds(updater),
         setLoadingIdsInit: (ids) => setLoadingIds(ids),
-        activeProject, // Add active project for system prompt
+        activeProject, // include project system prompt/context
       }),
-    [selectedModels, keys, threads, activeThread, setThreads, setActiveId, activeProject]
-  );
->>>>>>> db0252f0
-
-	// group assistant messages by turn for simple compare view
-	const pairs = useMemo(() => {
-		const rows: { user: ChatMessage; answers: ChatMessage[] }[] = [];
-		let currentUser: ChatMessage | null = null;
-		for (const m of messages) {
-			if (m.role === "user") {
-				currentUser = m;
-				rows.push({ user: m, answers: [] });
-			} else if (m.role === "assistant" && currentUser) {
-				rows[rows.length - 1]?.answers.push(m);
-			}
-		}
-		return rows;
-	}, [messages]);
-
-	useEffect(() => {
-		setIsHydrated(true);
-	}, []);
-
-<<<<<<< HEAD
-	if (!isHydrated) {
-		return <Loading backgroundClass={backgroundClass} />;
-	}
-=======
+    [
+      selectedModels,
+      keys,
+      threads,
+      activeThread,
+      setThreads,
+      setActiveId,
+      activeProject,
+    ]
+  );
+
+  // group assistant messages by turn for simple compare view
+  const pairs = useMemo(() => {
+    const rows: { user: ChatMessage; answers: ChatMessage[] }[] = [];
+    let currentUser: ChatMessage | null = null;
+    for (const m of messages) {
+      if (m.role === "user") {
+        currentUser = m;
+        rows.push({ user: m, answers: [] });
+      } else if (m.role === "assistant" && currentUser) {
+        rows[rows.length - 1]?.answers.push(m);
+      }
+    }
+    return rows;
+  }, [messages]);
+
+  useEffect(() => {
+    setIsHydrated(true);
+  }, []);
+
+  // Avoid hydration mismatch with background animation etc.
+  if (!isHydrated) {
+    return <Loading backgroundClass={backgroundClass} />;
+  }
+
+  return (
+    <div className={`min-h-screen w-full ${backgroundClass} relative text-white`}>
+      <div className="absolute inset-0 z-0 pointer-events-none opacity-95" />
+
       <div className="relative z-10 px-3 lg:px-4 py-4 lg:py-6">
         <div className="flex gap-3 lg:gap-4">
           {/* Sidebar */}
@@ -270,6 +210,7 @@
                 return next;
               });
             }}
+            // Projects (from main)
             projects={projects}
             activeProjectId={activeProjectId}
             onSelectProject={selectProject}
@@ -277,6 +218,7 @@
             onUpdateProject={updateProject}
             onDeleteProject={deleteProject}
           />
+
           {/* Main content */}
           <div className="flex-1 min-w-0 flex flex-col h-[calc(100vh-2rem)] lg:h-[calc(100vh-3rem)] overflow-hidden">
             {/* Top bar */}
@@ -291,98 +233,43 @@
               onOpenModelsModal={() => setModelsModalOpen(true)}
               className="-mr-3 sm:mr-0"
             />
->>>>>>> db0252f0
-
-	return (
-		<div
-			className={`min-h-screen w-full ${backgroundClass} relative text-white`}
-		>
-			<div className="absolute inset-0 z-0 pointer-events-none opacity-95" />
-
-			<div className="relative z-10 px-3 lg:px-4 py-4 lg:py-6">
-				<div className="flex gap-3 lg:gap-4">
-					{/* Sidebar */}
-					<ThreadSidebar
-						sidebarOpen={sidebarOpen}
-						onToggleSidebar={() => setSidebarOpen(!sidebarOpen)}
-						threads={threads}
-						activeId={activeId}
-						onSelectThread={(id) => setActiveId(id)}
-						onNewChat={() => {
-							const t: ChatThread = {
-								id: safeUUID(),
-								title: "New Chat",
-								messages: [],
-								createdAt: Date.now(),
-							};
-							setThreads((prev) => [t, ...prev]);
-							setActiveId(t.id);
-						}}
-						mobileSidebarOpen={mobileSidebarOpen}
-						onCloseMobile={() => setMobileSidebarOpen(false)}
-						onOpenMobile={() => setMobileSidebarOpen(true)}
-						onDeleteThread={(id) => {
-							setThreads((prev) => {
-								const next = prev.filter((t) => t.id !== id);
-								if (activeId === id) {
-									setActiveId(next[0]?.id ?? null);
-								}
-								return next;
-							});
-						}}
-					/>
-					{/* Main content */}
-					<div className="flex-1 min-w-0 flex flex-col h-[calc(100vh-2rem)] lg:h-[calc(100vh-3rem)] overflow-hidden">
-						{/* Top bar */}
-						<HeaderBar
-							onOpenMenu={() => setMobileSidebarOpen(true)}
-							title="Open Fiesta"
-							authorName="Niladri"
-							authorImageSrc="/image.png"
-							authorLink="https://x.com/byteHumi"
-							githubOwner="NiladriHazra"
-							githubRepo="Open-Fiesta"
-							onOpenModelsModal={() => setModelsModalOpen(true)}
-							className="-mr-3 sm:mr-0"
-						/>
-
-						{/* Selected models row + actions */}
-						<SelectedModelsBar
-							selectedModels={selectedModels}
-							onToggle={toggle}
-						/>
-
-						<ModelsModal
-							open={modelsModalOpen}
-							onClose={() => setModelsModalOpen(false)}
-							selectedIds={selectedIds}
-							selectedModels={selectedModels}
-							customModels={customModels}
-							onToggle={toggle}
-						/>
-						<FirstVisitNote
-							open={showFirstVisitNote}
-							onClose={() => setFirstNoteDismissed(true)}
-						/>
-
-						<ChatGrid
-							selectedModels={selectedModels}
-							headerTemplate={headerTemplate}
-							collapsedIds={collapsedIds}
-							setCollapsedIds={setCollapsedIds}
-							loadingIds={loadingIds}
-							pairs={pairs}
-							copyToClipboard={copyToClipboard}
-							copiedAllIdx={copiedAllIdx}
-							setCopiedAllIdx={setCopiedAllIdx}
-							copiedKey={copiedKey}
-							setCopiedKey={setCopiedKey}
-							onEditUser={onEditUser}
-						/>
-						<FixedInputBar onSubmit={send} loading={anyLoading} />
-					</div>
-				</div>
-			</div>
-		</div>
-	);
+
+            {/* Selected models row + actions */}
+            <SelectedModelsBar selectedModels={selectedModels} onToggle={toggle} />
+
+            <ModelsModal
+              open={modelsModalOpen}
+              onClose={() => setModelsModalOpen(false)}
+              selectedIds={selectedIds}
+              selectedModels={selectedModels}
+              customModels={customModels}
+              onToggle={toggle}
+            />
+
+            <FirstVisitNote
+              open={showFirstVisitNote}
+              onClose={() => setFirstNoteDismissed(true)}
+            />
+
+            <ChatGrid
+              selectedModels={selectedModels}
+              headerTemplate={headerTemplate}
+              collapsedIds={collapsedIds}
+              setCollapsedIds={setCollapsedIds}
+              loadingIds={loadingIds}
+              pairs={pairs}
+              copyToClipboard={copyToClipboard}
+              copiedAllIdx={copiedAllIdx}
+              setCopiedAllIdx={setCopiedAllIdx}
+              copiedKey={copiedKey}
+              setCopiedKey={setCopiedKey}
+              onEditUser={onEditUser}
+            />
+
+            <FixedInputBar onSubmit={send} loading={anyLoading} />
+          </div>
+        </div>
+      </div>
+    </div>
+  );
 }